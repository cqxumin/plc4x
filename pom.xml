--- conflicted
+++ resolved
@@ -29,11 +29,7 @@
 
   <groupId>org.apache.plc4x</groupId>
   <artifactId>plc4x-parent</artifactId>
-<<<<<<< HEAD
-  <version>0.6.0</version>
-=======
   <version>0.7.0</version>
->>>>>>> a936a9fe
   <packaging>pom</packaging>
 
   <name>PLC4X</name>
@@ -48,11 +44,7 @@
     <connection>scm:git:https://gitbox.apache.org/repos/asf/plc4x.git</connection>
     <developerConnection>scm:git:https://gitbox.apache.org/repos/asf/plc4x.git</developerConnection>
     <url>https://github.com/apache/plc4x</url>
-<<<<<<< HEAD
-    <tag>release/0.6.0</tag>
-=======
     <tag>release/0.7.0</tag>
->>>>>>> a936a9fe
   </scm>
 
   <!-- Only configure the site distribution as the rest is handled by the apache parent -->
@@ -109,11 +101,7 @@
     <!-- Exclude all generated code -->
     <sonar.exclusions>**/generated-sources</sonar.exclusions>
 
-<<<<<<< HEAD
-    <plc4x-code-generation.version>1.1.0</plc4x-code-generation.version>
-=======
     <plc4x-code-generation.version>1.2.0</plc4x-code-generation.version>
->>>>>>> a936a9fe
 
     <antlr.version>4.8</antlr.version>
     <apiguardian.version>1.1.0</apiguardian.version>
