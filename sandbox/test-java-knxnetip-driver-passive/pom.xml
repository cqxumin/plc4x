<?xml version="1.0" encoding="UTF-8"?>
<!--
  Licensed to the Apache Software Foundation (ASF) under one
  or more contributor license agreements.  See the NOTICE file
  distributed with this work for additional information
  regarding copyright ownership.  The ASF licenses this file
  to you under the Apache License, Version 2.0 (the
  "License"); you may not use this file except in compliance
  with the License.  You may obtain a copy of the License at

      http://www.apache.org/licenses/LICENSE-2.0

  Unless required by applicable law or agreed to in writing,
  software distributed under the License is distributed on an
  "AS IS" BASIS, WITHOUT WARRANTIES OR CONDITIONS OF ANY
  KIND, either express or implied.  See the License for the
  specific language governing permissions and limitations
  under the License.
  -->
<project xmlns="http://maven.apache.org/POM/4.0.0" xmlns:xsi="http://www.w3.org/2001/XMLSchema-instance" xsi:schemaLocation="http://maven.apache.org/POM/4.0.0 http://maven.apache.org/xsd/maven-4.0.0.xsd">
  <modelVersion>4.0.0</modelVersion>

  <parent>
    <groupId>org.apache.plc4x.sandbox</groupId>
    <artifactId>plc4x-sandbox</artifactId>
    <version>0.7.0-SNAPSHOT</version>
  </parent>

  <artifactId>test-java-knxnetip-driver-passive</artifactId>

  <name>Sandbox: Test Generated KNXNet/IP Driver (Passive)</name>

  <build>
    <plugins>
      <plugin>
        <groupId>org.apache.plc4x.plugins</groupId>
        <artifactId>plc4x-maven-plugin</artifactId>
        <executions>
          <execution>
            <id>test</id>
            <phase>generate-sources</phase>
            <goals>
              <goal>generate-driver</goal>
            </goals>
            <configuration>
              <protocolName>knxnetip</protocolName>
              <languageName>java</languageName>
              <outputFlavor>passive</outputFlavor>
            </configuration>
          </execution>
        </executions>
      </plugin>
    </plugins>
  </build>

  <dependencies>
    <dependency>
      <groupId>org.apache.plc4x</groupId>
      <artifactId>plc4j-api</artifactId>
      <version>0.7.0-SNAPSHOT</version>
<<<<<<< HEAD
    </dependency>
    <dependency>
      <groupId>org.apache.plc4x</groupId>
      <artifactId>plc4j-utils-driver-base-java</artifactId>
      <version>0.7.0-SNAPSHOT</version>
    </dependency>
    <dependency>
      <groupId>org.apache.plc4x</groupId>
      <artifactId>plc4j-protocol-driver-base</artifactId>
      <version>0.7.0-SNAPSHOT</version>
=======
>>>>>>> 7e01b5dd
    </dependency>

    <dependency>
      <groupId>org.apache.plc4x</groupId>
<<<<<<< HEAD
      <artifactId>plc4j-protocol-driver-base-raw-socket</artifactId>
=======
      <artifactId>plc4j-transport-raw-socket</artifactId>
>>>>>>> 7e01b5dd
      <version>0.7.0-SNAPSHOT</version>
    </dependency>
    <dependency>
      <groupId>org.apache.plc4x</groupId>
      <artifactId>plc4j-utils-raw-sockets</artifactId>
      <version>0.7.0-SNAPSHOT</version>
    </dependency>

    <dependency>
      <groupId>com.fasterxml.jackson.core</groupId>
      <artifactId>jackson-annotations</artifactId>
    </dependency>

    <dependency>
      <groupId>org.apache.plc4x</groupId>
<<<<<<< HEAD
      <artifactId>plc4j-utils-protocol-test-utils</artifactId>
=======
      <artifactId>plc4j-utils-test-utils</artifactId>
>>>>>>> 7e01b5dd
      <version>0.7.0-SNAPSHOT</version>
      <scope>test</scope>
    </dependency>
    <dependency>
      <groupId>ch.qos.logback</groupId>
      <artifactId>logback-classic</artifactId>
      <scope>test</scope>
    </dependency>

    <dependency>
      <groupId>org.apache.plc4x</groupId>
      <artifactId>plc4x-build-utils-language-java</artifactId>
      <version>0.7.0-SNAPSHOT</version>
      <!-- Scope is 'provided' as this way it's not shipped with the driver -->
      <scope>provided</scope>
    </dependency>

    <dependency>
      <groupId>org.apache.plc4x</groupId>
      <artifactId>plc4x-protocols-knxnetip</artifactId>
      <version>0.7.0-SNAPSHOT</version>
      <!-- Scope is 'provided' as this way it's not shipped with the driver -->
      <scope>provided</scope>
    </dependency>
  </dependencies>

</project><|MERGE_RESOLUTION|>--- conflicted
+++ resolved
@@ -58,28 +58,11 @@
       <groupId>org.apache.plc4x</groupId>
       <artifactId>plc4j-api</artifactId>
       <version>0.7.0-SNAPSHOT</version>
-<<<<<<< HEAD
-    </dependency>
-    <dependency>
-      <groupId>org.apache.plc4x</groupId>
-      <artifactId>plc4j-utils-driver-base-java</artifactId>
-      <version>0.7.0-SNAPSHOT</version>
-    </dependency>
-    <dependency>
-      <groupId>org.apache.plc4x</groupId>
-      <artifactId>plc4j-protocol-driver-base</artifactId>
-      <version>0.7.0-SNAPSHOT</version>
-=======
->>>>>>> 7e01b5dd
     </dependency>
 
     <dependency>
       <groupId>org.apache.plc4x</groupId>
-<<<<<<< HEAD
-      <artifactId>plc4j-protocol-driver-base-raw-socket</artifactId>
-=======
       <artifactId>plc4j-transport-raw-socket</artifactId>
->>>>>>> 7e01b5dd
       <version>0.7.0-SNAPSHOT</version>
     </dependency>
     <dependency>
@@ -95,11 +78,7 @@
 
     <dependency>
       <groupId>org.apache.plc4x</groupId>
-<<<<<<< HEAD
-      <artifactId>plc4j-utils-protocol-test-utils</artifactId>
-=======
       <artifactId>plc4j-utils-test-utils</artifactId>
->>>>>>> 7e01b5dd
       <version>0.7.0-SNAPSHOT</version>
       <scope>test</scope>
     </dependency>
