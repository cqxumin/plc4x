<?xml version="1.0" encoding="UTF-8"?>
<!--
  Licensed to the Apache Software Foundation (ASF) under one
  or more contributor license agreements.  See the NOTICE file
  distributed with this work for additional information
  regarding copyright ownership.  The ASF licenses this file
  to you under the Apache License, Version 2.0 (the
  "License"); you may not use this file except in compliance
  with the License.  You may obtain a copy of the License at

      http://www.apache.org/licenses/LICENSE-2.0

  Unless required by applicable law or agreed to in writing,
  software distributed under the License is distributed on an
  "AS IS" BASIS, WITHOUT WARRANTIES OR CONDITIONS OF ANY
  KIND, either express or implied.  See the License for the
  specific language governing permissions and limitations
  under the License.
  -->

<project xmlns="http://maven.apache.org/POM/4.0.0" xmlns:xsi="http://www.w3.org/2001/XMLSchema-instance" xsi:schemaLocation="http://maven.apache.org/POM/4.0.0 http://maven.apache.org/xsd/maven-4.0.0.xsd">
  <modelVersion>4.0.0</modelVersion>

  <parent>
    <groupId>org.apache.plc4x.examples</groupId>
    <artifactId>plc4j-hello-webapp</artifactId>
<<<<<<< HEAD
    <version>0.4.0</version>
=======
    <version>0.6.0</version>
>>>>>>> d58c4d58
  </parent>

  <artifactId>plc4j-hello-webapp-webapp</artifactId>
  <packaging>war</packaging>

  <name>PLC4J: Examples: Hello-Webapp: Spring-Boot WAR</name>

  <properties>
    <start.class>org.apache.plc4x.examples.robot.Application</start.class>
  </properties>

  <build>
    <plugins>
      <plugin>
        <groupId>org.springframework.boot</groupId>
        <artifactId>spring-boot-maven-plugin</artifactId>
        <version>${spring-boot.version}</version>
        <executions>
          <execution>
            <id>repackage</id>
            <goals>
              <goal>repackage</goal>
            </goals>
          </execution>
        </executions>
        <configuration>
          <mainClass>${start.class}</mainClass>
          <executable>true</executable>
        </configuration>
      </plugin>
      <plugin>
        <groupId>org.apache.maven.plugins</groupId>
        <artifactId>maven-dependency-plugin</artifactId>
        <executions>
          <!-- Unpack the client content into this module in order to be able to serve the client too. -->
          <execution>
            <id>copy-client</id>
            <phase>prepare-package</phase>
            <goals>
              <goal>unpack-dependencies</goal>
            </goals>
            <configuration>
<<<<<<< HEAD
              <artifactItems>
                <artifactItem>
                  <groupId>org.apache.plc4x.examples</groupId>
                  <artifactId>plc4j-hello-webapp-client</artifactId>
                  <type>war</type>
                  <outputDirectory>${project.build.outputDirectory}/static/</outputDirectory>
                </artifactItem>
              </artifactItems>
=======
              <includeArtifactIds>plc4j-hello-webapp-client</includeArtifactIds>
              <outputDirectory>${project.build.outputDirectory}/static/</outputDirectory>
>>>>>>> d58c4d58
            </configuration>
          </execution>
        </executions>
        <configuration>
          <usedDependencies>
            <usedDependency>org.springframework.boot:spring-boot-starter-web</usedDependency>
            <usedDependency>org.apache.plc4x.examples:plc4j-hello-webapp-service</usedDependency>
            <usedDependency>org.apache.plc4x.examples:plc4j-hello-webapp-client</usedDependency>
          </usedDependencies>
        </configuration>
      </plugin>
      <plugin>
        <groupId>org.apache.maven.plugins</groupId>
        <artifactId>maven-war-plugin</artifactId>
        <configuration>
          <archive>
            <manifest>
              <mainClass>${start.class}</mainClass>
              <addDefaultImplementationEntries>true</addDefaultImplementationEntries>
            </manifest>
          </archive>
        </configuration>
      </plugin>
    </plugins>
  </build>

  <dependencies>
    <dependency>
      <groupId>org.apache.plc4x.examples</groupId>
      <artifactId>plc4j-hello-webapp-service</artifactId>
<<<<<<< HEAD
      <version>0.4.0</version>
=======
      <version>0.6.0</version>
>>>>>>> d58c4d58
    </dependency>

    <dependency>
      <groupId>org.springframework.boot</groupId>
      <artifactId>spring-boot-starter-web</artifactId>
    </dependency>
    <dependency>
      <groupId>org.springframework.boot</groupId>
      <artifactId>spring-boot</artifactId>
    </dependency>
    <dependency>
      <groupId>org.springframework.boot</groupId>
      <artifactId>spring-boot-autoconfigure</artifactId>
    </dependency>

    <dependency>
      <groupId>ch.qos.logback</groupId>
      <artifactId>logback-classic</artifactId>
    </dependency>

    <dependency>
      <groupId>org.apache.plc4x.examples</groupId>
      <artifactId>plc4j-hello-webapp-client</artifactId>
      <type>war</type>
      <scope>runtime</scope>
    </dependency>
  </dependencies>

  <dependencyManagement>
    <dependencies>
      <dependency>
        <groupId>org.apache.plc4x.examples</groupId>
        <artifactId>plc4j-hello-webapp-client</artifactId>
<<<<<<< HEAD
        <version>0.4.0</version>
=======
        <version>0.6.0</version>
>>>>>>> d58c4d58
        <type>war</type>
      </dependency>
    </dependencies>
  </dependencyManagement>

</project><|MERGE_RESOLUTION|>--- conflicted
+++ resolved
@@ -24,11 +24,7 @@
   <parent>
     <groupId>org.apache.plc4x.examples</groupId>
     <artifactId>plc4j-hello-webapp</artifactId>
-<<<<<<< HEAD
-    <version>0.4.0</version>
-=======
     <version>0.6.0</version>
->>>>>>> d58c4d58
   </parent>
 
   <artifactId>plc4j-hello-webapp-webapp</artifactId>
@@ -71,19 +67,8 @@
               <goal>unpack-dependencies</goal>
             </goals>
             <configuration>
-<<<<<<< HEAD
-              <artifactItems>
-                <artifactItem>
-                  <groupId>org.apache.plc4x.examples</groupId>
-                  <artifactId>plc4j-hello-webapp-client</artifactId>
-                  <type>war</type>
-                  <outputDirectory>${project.build.outputDirectory}/static/</outputDirectory>
-                </artifactItem>
-              </artifactItems>
-=======
               <includeArtifactIds>plc4j-hello-webapp-client</includeArtifactIds>
               <outputDirectory>${project.build.outputDirectory}/static/</outputDirectory>
->>>>>>> d58c4d58
             </configuration>
           </execution>
         </executions>
@@ -114,11 +99,7 @@
     <dependency>
       <groupId>org.apache.plc4x.examples</groupId>
       <artifactId>plc4j-hello-webapp-service</artifactId>
-<<<<<<< HEAD
-      <version>0.4.0</version>
-=======
       <version>0.6.0</version>
->>>>>>> d58c4d58
     </dependency>
 
     <dependency>
@@ -152,11 +133,7 @@
       <dependency>
         <groupId>org.apache.plc4x.examples</groupId>
         <artifactId>plc4j-hello-webapp-client</artifactId>
-<<<<<<< HEAD
-        <version>0.4.0</version>
-=======
         <version>0.6.0</version>
->>>>>>> d58c4d58
         <type>war</type>
       </dependency>
     </dependencies>
