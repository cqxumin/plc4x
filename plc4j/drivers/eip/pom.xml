--- conflicted
+++ resolved
@@ -67,10 +67,7 @@
         <configuration>
           <instructions>
             <Bundle-SymbolicName>${project.groupId}.${project.artifactId}</Bundle-SymbolicName>
-<<<<<<< HEAD
-=======
             <Bundle-Activator>org.apache.plc4x.java.osgi.DriverActivator</Bundle-Activator>
->>>>>>> 04d1e645
             <Export-Service>org.apache.plc4x.java.api.PlcDriver,org.apache.plc4x.java.eip.readwrite.EIPDriver</Export-Service>
           </instructions>
         </configuration>
