<?xml version="1.0" encoding="UTF-8"?>
<!--
  Licensed to the Apache Software Foundation (ASF) under one
  or more contributor license agreements.  See the NOTICE file
  distributed with this work for additional information
  regarding copyright ownership.  The ASF licenses this file
  to you under the Apache License, Version 2.0 (the
  "License"); you may not use this file except in compliance
  with the License.  You may obtain a copy of the License at

      http://www.apache.org/licenses/LICENSE-2.0

  Unless required by applicable law or agreed to in writing,
  software distributed under the License is distributed on an
  "AS IS" BASIS, WITHOUT WARRANTIES OR CONDITIONS OF ANY
  KIND, either express or implied.  See the License for the
  specific language governing permissions and limitations
  under the License.
  -->
<project xmlns="http://maven.apache.org/POM/4.0.0" xmlns:xsi="http://www.w3.org/2001/XMLSchema-instance" xsi:schemaLocation="http://maven.apache.org/POM/4.0.0 http://maven.apache.org/xsd/maven-4.0.0.xsd">

  <modelVersion>4.0.0</modelVersion>

  <parent>
    <groupId>org.apache.plc4x</groupId>
    <artifactId>plc4j-drivers</artifactId>
    <version>0.7.0-SNAPSHOT</version>
  </parent>

  <artifactId>plc4j-driver-simulated</artifactId>
  <name>PLC4J: Driver: Simulated</name>
  <description>Implementation of a PLC4X driver able to speak a simulated device.</description>

  <dependencies>
    <dependency>
      <groupId>org.apache.plc4x</groupId>
      <artifactId>plc4j-api</artifactId>
      <version>0.7.0-SNAPSHOT</version>
<<<<<<< HEAD
    </dependency>
    <dependency>
      <groupId>org.apache.plc4x</groupId>
      <artifactId>plc4j-protocol-driver-base</artifactId>
      <version>0.7.0-SNAPSHOT</version>
=======
>>>>>>> 7e01b5dd
    </dependency>

    <dependency>
      <groupId>org.apache.commons</groupId>
      <artifactId>commons-text</artifactId>
    </dependency>
    <dependency>
      <groupId>org.apache.commons</groupId>
      <artifactId>commons-lang3</artifactId>
    </dependency>

    <dependency>
      <groupId>nl.jqno.equalsverifier</groupId>
      <artifactId>equalsverifier</artifactId>
      <scope>test</scope>
    </dependency>

    <dependency>
      <groupId>org.osgi</groupId>
      <artifactId>osgi.cmpn</artifactId>
      <version>6.0.0</version>
      <scope>provided</scope>
    </dependency>
    <dependency>
      <groupId>org.apache.plc4x</groupId>
      <artifactId>plc4j-spi</artifactId>
      <version>0.7.0-SNAPSHOT</version>
      <scope>compile</scope>
    </dependency>
  </dependencies>

</project><|MERGE_RESOLUTION|>--- conflicted
+++ resolved
@@ -36,14 +36,6 @@
       <groupId>org.apache.plc4x</groupId>
       <artifactId>plc4j-api</artifactId>
       <version>0.7.0-SNAPSHOT</version>
-<<<<<<< HEAD
-    </dependency>
-    <dependency>
-      <groupId>org.apache.plc4x</groupId>
-      <artifactId>plc4j-protocol-driver-base</artifactId>
-      <version>0.7.0-SNAPSHOT</version>
-=======
->>>>>>> 7e01b5dd
     </dependency>
 
     <dependency>
