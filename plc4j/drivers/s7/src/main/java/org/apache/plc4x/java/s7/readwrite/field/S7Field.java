/*
Licensed to the Apache Software Foundation (ASF) under one
or more contributor license agreements.  See the NOTICE file
distributed with this work for additional information
regarding copyright ownership.  The ASF licenses this file
to you under the Apache License, Version 2.0 (the
"License"); you may not use this file except in compliance
with the License.  You may obtain a copy of the License at

  http://www.apache.org/licenses/LICENSE-2.0

Unless required by applicable law or agreed to in writing,
software distributed under the License is distributed on an
"AS IS" BASIS, WITHOUT WARRANTIES OR CONDITIONS OF ANY
KIND, either express or implied.  See the License for the
specific language governing permissions and limitations
under the License.
*/
package org.apache.plc4x.java.s7.readwrite.field;

import com.fasterxml.jackson.annotation.JsonCreator;
import com.fasterxml.jackson.annotation.JsonProperty;
import com.fasterxml.jackson.annotation.JsonTypeInfo;
import org.apache.commons.codec.DecoderException;
import org.apache.commons.codec.binary.Hex;
import org.apache.commons.lang3.NotImplementedException;
import org.apache.plc4x.java.api.exceptions.PlcInvalidFieldException;
import org.apache.plc4x.java.api.model.PlcField;
import org.apache.plc4x.java.s7.readwrite.S7Address;
import org.apache.plc4x.java.s7.readwrite.S7AddressAny;
import org.apache.plc4x.java.s7.readwrite.io.S7AddressIO;
import org.apache.plc4x.java.s7.readwrite.types.MemoryArea;
import org.apache.plc4x.java.s7.readwrite.types.TransportSize;
import org.apache.plc4x.java.spi.generation.ParseException;
import org.apache.plc4x.java.spi.generation.ReadBuffer;

import java.time.LocalDate;
import java.time.LocalDateTime;
import java.time.LocalTime;
import java.util.regex.Matcher;
import java.util.regex.Pattern;

@JsonTypeInfo(use = JsonTypeInfo.Id.CLASS, property = "className")
public class S7Field implements PlcField {

    //byteOffset theoretically can reach up to 2097151 ... see checkByteOffset() below --> 7digits
    private static final Pattern ADDRESS_PATTERN =
        Pattern.compile("^%(?<memoryArea>.)(?<transferSizeCode>[XBWD]?)(?<byteOffset>\\d{1,7})(.(?<bitOffset>[0-7]))?:(?<dataType>[a-zA-Z_]+)(\\[(?<numElements>\\d+)])?");

    //blockNumber usually has its max hat around 64000 --> 5digits
    private static final Pattern DATA_BLOCK_ADDRESS_PATTERN =
        Pattern.compile("^%DB(?<blockNumber>\\d{1,5}).DB(?<transferSizeCode>[XBWD]?)(?<byteOffset>\\d{1,7})(.(?<bitOffset>[0-7]))?:(?<dataType>[a-zA-Z_]+)(\\[(?<numElements>\\d+)])?");

    private static final Pattern DATA_BLOCK_SHORT_PATTERN =
        Pattern.compile("^%DB(?<blockNumber>\\d{1,5}):(?<byteOffset>\\d{1,7})(.(?<bitOffset>[0-7]))?:(?<dataType>[a-zA-Z_]+)(\\[(?<numElements>\\d+)])?");

    private static final Pattern DATA_BLOCK_STRING_ADDRESS_PATTERN =
<<<<<<< HEAD
        Pattern.compile("^%DB(?<blockNumber>\\d{1,5}).DB(?<transferSizeCode>[XBWD]?)(?<byteOffset>\\d{1,7}):STRING\\((?<stringLength>\\d{1,3})\\)(\\[(?<numElements>\\d+)])?");

    private static final Pattern DATA_BLOCK_STRING_SHORT_PATTERN =
        Pattern.compile("^%DB(?<blockNumber>\\d{1,5}):(?<byteOffset>\\d{1,7}):STRING\\((?<stringLength>\\d{1,3})\\)(\\[(?<numElements>\\d+)])?");
=======
        Pattern.compile("^%DB(?<blockNumber>\\d{1,5}).DB(?<transferSizeCode>[XBWD]?)(?<byteOffset>\\d{1,7})(.(?<bitOffset>[0-7]))?:STRING\\((?<stringLength>\\d{1,3})\\)(\\[(?<numElements>\\d+)])?");

    private static final Pattern DATA_BLOCK_STRING_SHORT_PATTERN =
        Pattern.compile("^%DB(?<blockNumber>\\d{1,5}):(?<byteOffset>\\d{1,7})(.(?<bitOffset>[0-7]))?:STRING\\((?<stringLength>\\d{1,3})\\)(\\[(?<numElements>\\d+)])?");
>>>>>>> 9033ff87

    private static final Pattern PLC_PROXY_ADDRESS_PATTERN =
        Pattern.compile("[0-9A-F]{2}-[0-9A-F]{2}-[0-9A-F]{2}-[0-9A-F]{2}-[0-9A-F]{2}-[0-9A-F]{2}-[0-9A-F]{2}-[0-9A-F]{2}-[0-9A-F]{2}-[0-9A-F]{2}");

    private static final String DATA_TYPE = "dataType";
    private static final String STRING_LENGTH = "stringLength";
    private static final String TRANSFER_SIZE_CODE = "transferSizeCode";
    private static final String BLOCK_NUMBER = "blockNumber";
    private static final String BYTE_OFFSET = "byteOffset";
    private static final String BIT_OFFSET = "bitOffset";
    private static final String NUM_ELEMENTS = "numElements";
    private static final String MEMORY_AREA = "memoryArea";

    private final TransportSize dataType;
    private final MemoryArea memoryArea;
    private final int blockNumber;
    private final int byteOffset;
    private final byte bitOffset;
    private final int numElements;

    @JsonCreator(mode = JsonCreator.Mode.PROPERTIES)
    protected S7Field(@JsonProperty("dataType") TransportSize dataType, @JsonProperty("memoryArea") MemoryArea memoryArea,
                    @JsonProperty("blockNumber") int blockNumber, @JsonProperty("byteOffset") int byteOffset,
                    @JsonProperty("bitOffset") byte bitOffset, @JsonProperty("numElements") int numElements) {
        this.dataType = dataType;
        this.memoryArea = memoryArea;
        this.blockNumber = blockNumber;
        this.byteOffset = byteOffset;
        this.bitOffset = bitOffset;
        this.numElements = numElements;
    }

    public TransportSize getDataType() {
        return dataType;
    }

    public MemoryArea getMemoryArea() {
        return memoryArea;
    }

    public int getBlockNumber() {
        return blockNumber;
    }

    public int getByteOffset() {
        return byteOffset;
    }

    public byte getBitOffset() {
        return bitOffset;
    }

    public int getNumElements() {
        return numElements;
    }

    public static boolean matches(String fieldString) {
        return ADDRESS_PATTERN.matcher(fieldString).matches() ||
            DATA_BLOCK_STRING_ADDRESS_PATTERN.matcher(fieldString).matches() ||
            DATA_BLOCK_STRING_SHORT_PATTERN.matcher(fieldString).matches() ||
            DATA_BLOCK_ADDRESS_PATTERN.matcher(fieldString).matches() ||
            DATA_BLOCK_SHORT_PATTERN.matcher(fieldString).matches() ||
            PLC_PROXY_ADDRESS_PATTERN.matcher(fieldString).matches();
    }

    /**
     * @return Java type of expected response.
     *
     * TODO validate all Methods existing are implemented
     */
    @Override
    public Class<?> getDefaultJavaType() {
        switch (dataType){
            case STRING:
                return String.class;
            case USINT:
            case SINT:
            case UINT:
            case INT:
            case DINT:
                return Integer.class;
            case UDINT:
            case ULINT:
            case LINT:
                return Long.class;
            case BOOL:
                return Boolean.class;
            case REAL:
            case LREAL:
                return Double.class;
            case DATE_AND_TIME:
                return LocalDateTime.class;
            case DATE:
                return LocalDate.class;
            case TIME_OF_DAY:
                return LocalTime.class;
            default:
                throw new NotImplementedException("The response type for datatype " + dataType + " is not yet implemented");
        }
    }

    public static S7Field of(String fieldString) {
        Matcher matcher;
        if ((matcher = ADDRESS_PATTERN.matcher(fieldString)).matches()) {
            TransportSize dataType = TransportSize.valueOf(matcher.group(DATA_TYPE));
            MemoryArea memoryArea = getMemoryAreaForShortName(matcher.group(MEMORY_AREA));
            Short transferSizeCode = getSizeCode(matcher.group(TRANSFER_SIZE_CODE));
            int byteOffset = checkByteOffset(Integer.parseInt(matcher.group(BYTE_OFFSET)));
            byte bitOffset = 0;
            if (matcher.group(BIT_OFFSET) != null) {
                bitOffset = Byte.parseByte(matcher.group(BIT_OFFSET));
            } else if (dataType == TransportSize.BOOL) {
                throw new PlcInvalidFieldException("Expected bit offset for BOOL parameters.");
            }
            int numElements = 1;
            if (matcher.group(NUM_ELEMENTS) != null) {
                numElements = Integer.parseInt(matcher.group(NUM_ELEMENTS));
            }
<<<<<<< HEAD

            if ((transferSizeCode != null) && (dataType.getSizeCode() != transferSizeCode)) {
                throw new PlcInvalidFieldException("Transfer size code '" + transferSizeCode +
                    "' doesn't match specified data type '" + dataType.name() + "'");
            }

=======

            if ((transferSizeCode != null) && (dataType.getSizeCode() != transferSizeCode)) {
                throw new PlcInvalidFieldException("Transfer size code '" + transferSizeCode +
                    "' doesn't match specified data type '" + dataType.name() + "'");
            }
            if ((dataType != TransportSize.BOOL) && bitOffset != 0) {
                throw new PlcInvalidFieldException("A bit offset other than 0 is only supported for type BOOL");
            }

>>>>>>> 9033ff87
            return new S7Field(dataType, memoryArea, (short) 0, byteOffset, bitOffset, numElements);
        } else if ((matcher = DATA_BLOCK_STRING_ADDRESS_PATTERN.matcher(fieldString)).matches()) {
            TransportSize dataType = TransportSize.STRING;
            int stringLength = Integer.parseInt(matcher.group(STRING_LENGTH));
            MemoryArea memoryArea = MemoryArea.DATA_BLOCKS;
            Short transferSizeCode = getSizeCode(matcher.group(TRANSFER_SIZE_CODE));
            int blockNumber = checkDatablockNumber(Integer.parseInt(matcher.group(BLOCK_NUMBER)));
            int byteOffset = checkByteOffset(Integer.parseInt(matcher.group(BYTE_OFFSET)));
            byte bitOffset = 0;
<<<<<<< HEAD
=======
            if (matcher.group(BIT_OFFSET) != null) {
                bitOffset = Byte.parseByte(matcher.group(BIT_OFFSET));
            }
>>>>>>> 9033ff87
            int numElements = 1;
            if(matcher.group(NUM_ELEMENTS) != null) {
                numElements = Integer.parseInt(matcher.group(NUM_ELEMENTS));
            }

            if((transferSizeCode != null) && (dataType.getSizeCode() != transferSizeCode)) {
                throw new PlcInvalidFieldException("Transfer size code '" + transferSizeCode +
                    "' doesn't match specified data type '" + dataType.name() + "'");
            }
<<<<<<< HEAD
=======
            if (bitOffset != 0) {
                throw new PlcInvalidFieldException("A bit offset other than 0 is only supported for type BOOL");
            }
>>>>>>> 9033ff87

            return new S7StringField(dataType, memoryArea, blockNumber,
                byteOffset, bitOffset, numElements, stringLength);
        } else if ((matcher = DATA_BLOCK_STRING_SHORT_PATTERN.matcher(fieldString)).matches()) {
            TransportSize dataType = TransportSize.STRING;
            int stringLength = Integer.parseInt(matcher.group(STRING_LENGTH));
            MemoryArea memoryArea = MemoryArea.DATA_BLOCKS;
            int blockNumber = checkDatablockNumber(Integer.parseInt(matcher.group(BLOCK_NUMBER)));
            int byteOffset = checkByteOffset(Integer.parseInt(matcher.group(BYTE_OFFSET)));
            byte bitOffset = 0;
<<<<<<< HEAD
=======
            if (matcher.group(BIT_OFFSET) != null) {
                bitOffset = Byte.parseByte(matcher.group(BIT_OFFSET));
            }
>>>>>>> 9033ff87
            int numElements = 1;
            if(matcher.group(NUM_ELEMENTS) != null) {
                numElements = Integer.parseInt(matcher.group(NUM_ELEMENTS));
            }
<<<<<<< HEAD
=======
            if (bitOffset != 0) {
                throw new PlcInvalidFieldException("A bit offset other than 0 is only supported for type BOOL");
            }
>>>>>>> 9033ff87

            return new S7StringField(dataType, memoryArea, blockNumber,
                byteOffset, bitOffset, numElements, stringLength);
        } else if((matcher = DATA_BLOCK_ADDRESS_PATTERN.matcher(fieldString)).matches()) {
            TransportSize dataType = TransportSize.valueOf(matcher.group(DATA_TYPE));
            MemoryArea memoryArea = MemoryArea.DATA_BLOCKS;
            Short transferSizeCode = getSizeCode(matcher.group(TRANSFER_SIZE_CODE));
            int blockNumber = checkDatablockNumber(Integer.parseInt(matcher.group(BLOCK_NUMBER)));
            int byteOffset = checkByteOffset(Integer.parseInt(matcher.group(BYTE_OFFSET)));
            byte bitOffset = 0;
            if(matcher.group(BIT_OFFSET) != null) {
                bitOffset = Byte.parseByte(matcher.group(BIT_OFFSET));
            } else if(dataType == TransportSize.BOOL) {
                throw new PlcInvalidFieldException("Expected bit offset for BOOL parameters.");
            }
            int numElements = 1;
            if(matcher.group(NUM_ELEMENTS) != null) {
                numElements = Integer.parseInt(matcher.group(NUM_ELEMENTS));
            }

            if((transferSizeCode != null) && (dataType.getSizeCode() != transferSizeCode)) {
                throw new PlcInvalidFieldException("Transfer size code '" + transferSizeCode +
                    "' doesn't match specified data type '" + dataType.name() + "'");
            }
<<<<<<< HEAD
=======
            if ((dataType != TransportSize.BOOL) && bitOffset != 0) {
                throw new PlcInvalidFieldException("A bit offset other than 0 is only supported for type BOOL");
            }
>>>>>>> 9033ff87

            return new S7Field(dataType, memoryArea, blockNumber, byteOffset, bitOffset, numElements);
        } else if ((matcher = DATA_BLOCK_SHORT_PATTERN.matcher(fieldString)).matches()) {
            TransportSize dataType = TransportSize.valueOf(matcher.group(DATA_TYPE));
            MemoryArea memoryArea = MemoryArea.DATA_BLOCKS;
            int blockNumber = checkDatablockNumber(Integer.parseInt(matcher.group(BLOCK_NUMBER)));
            int byteOffset = checkByteOffset(Integer.parseInt(matcher.group(BYTE_OFFSET)));
            byte bitOffset = 0;
            if(matcher.group(BIT_OFFSET) != null) {
                bitOffset = Byte.parseByte(matcher.group(BIT_OFFSET));
            } else if(dataType == TransportSize.BOOL) {
                throw new PlcInvalidFieldException("Expected bit offset for BOOL parameters.");
            }
            int numElements = 1;
            if(matcher.group(NUM_ELEMENTS) != null) {
                numElements = Integer.parseInt(matcher.group(NUM_ELEMENTS));
            }

<<<<<<< HEAD
=======
            if ((dataType != TransportSize.BOOL) && bitOffset != 0) {
                throw new PlcInvalidFieldException("A bit offset other than 0 is only supported for type BOOL");
            }

>>>>>>> 9033ff87
            return new S7Field(dataType, memoryArea, blockNumber, byteOffset, bitOffset, numElements);
        } else if (PLC_PROXY_ADDRESS_PATTERN.matcher(fieldString).matches()) {
            try {
                byte[] addressData = Hex.decodeHex(fieldString.replaceAll("[-]", ""));
                ReadBuffer rb = new ReadBuffer(addressData);
                final S7Address s7Address = S7AddressIO.staticParse(rb);
                if (s7Address instanceof S7AddressAny) {
                    S7AddressAny s7AddressAny = (S7AddressAny) s7Address;

                    if ((s7AddressAny.getTransportSize() != TransportSize.BOOL) && s7AddressAny.getBitAddress() != 0) {
                        throw new PlcInvalidFieldException("A bit offset other than 0 is only supported for type BOOL");
                    }

                    return new S7Field(s7AddressAny.getTransportSize(), s7AddressAny.getArea(),
                        s7AddressAny.getDbNumber(), s7AddressAny.getByteAddress(),
                        s7AddressAny.getBitAddress(), s7AddressAny.getNumberOfElements());
                } else {
                    throw new PlcInvalidFieldException("Unsupported address type.");
                }
            } catch (ParseException | DecoderException e) {
                throw new PlcInvalidFieldException("Unable to parse address: " + fieldString);
            }
        }
        throw new PlcInvalidFieldException("Unable to parse address: " + fieldString);
    }

    /**
     * checks if DatablockNumber of S7Field is in valid range
     * @param blockNumber given DatablockNumber
     * @return given blockNumber if Ok, throws PlcInvalidFieldException otherwise
     */
    private static int checkDatablockNumber(int blockNumber){
        //ToDo check the value or add reference - limit eventually depending on active S7 --> make a case selection
        if(blockNumber>64000 || blockNumber<1){
            throw new PlcInvalidFieldException("Datablock numbers larger than 64000 or smaller than 1 are not supported.");
        }
        return blockNumber;
    }

    /**
     * checks if ByteOffset from S7Field is in valid range
     * @param byteOffset given byteOffset
     * @return given byteOffset if Ok, throws PlcInvalidFieldException otherwise
     */
    private static int checkByteOffset(int byteOffset){
        //ToDo check the value or add reference
        if(byteOffset>2097151 || byteOffset<0){
            throw new PlcInvalidFieldException("ByteOffset must be smaller than 2097151 and positive.");
        }
        return byteOffset;
    }

    protected static Short getSizeCode(String value) {
        if((value == null) || value.isEmpty()) {
            return null;
        }
        if(value.length() > 1) {
            return null;
        }
        return (short) value.getBytes()[0];
    }

    protected static MemoryArea getMemoryAreaForShortName(String shortName) {
        for (MemoryArea memoryArea : MemoryArea.values()) {
            if(memoryArea.getShortName().equals(shortName)) {
                return memoryArea;
            }
        }
        return null;
    }

    @Override
    public String toString() {
        return "S7Field{" +
            "dataType=" + dataType +
            ", memoryArea=" + memoryArea +
            ", blockNumber=" + blockNumber +
            ", byteOffset=" + byteOffset +
            ", bitOffset=" + bitOffset +
            ", numElements=" + numElements +
            '}';
    }
}<|MERGE_RESOLUTION|>--- conflicted
+++ resolved
@@ -55,17 +55,10 @@
         Pattern.compile("^%DB(?<blockNumber>\\d{1,5}):(?<byteOffset>\\d{1,7})(.(?<bitOffset>[0-7]))?:(?<dataType>[a-zA-Z_]+)(\\[(?<numElements>\\d+)])?");
 
     private static final Pattern DATA_BLOCK_STRING_ADDRESS_PATTERN =
-<<<<<<< HEAD
         Pattern.compile("^%DB(?<blockNumber>\\d{1,5}).DB(?<transferSizeCode>[XBWD]?)(?<byteOffset>\\d{1,7}):STRING\\((?<stringLength>\\d{1,3})\\)(\\[(?<numElements>\\d+)])?");
 
     private static final Pattern DATA_BLOCK_STRING_SHORT_PATTERN =
         Pattern.compile("^%DB(?<blockNumber>\\d{1,5}):(?<byteOffset>\\d{1,7}):STRING\\((?<stringLength>\\d{1,3})\\)(\\[(?<numElements>\\d+)])?");
-=======
-        Pattern.compile("^%DB(?<blockNumber>\\d{1,5}).DB(?<transferSizeCode>[XBWD]?)(?<byteOffset>\\d{1,7})(.(?<bitOffset>[0-7]))?:STRING\\((?<stringLength>\\d{1,3})\\)(\\[(?<numElements>\\d+)])?");
-
-    private static final Pattern DATA_BLOCK_STRING_SHORT_PATTERN =
-        Pattern.compile("^%DB(?<blockNumber>\\d{1,5}):(?<byteOffset>\\d{1,7})(.(?<bitOffset>[0-7]))?:STRING\\((?<stringLength>\\d{1,3})\\)(\\[(?<numElements>\\d+)])?");
->>>>>>> 9033ff87
 
     private static final Pattern PLC_PROXY_ADDRESS_PATTERN =
         Pattern.compile("[0-9A-F]{2}-[0-9A-F]{2}-[0-9A-F]{2}-[0-9A-F]{2}-[0-9A-F]{2}-[0-9A-F]{2}-[0-9A-F]{2}-[0-9A-F]{2}-[0-9A-F]{2}-[0-9A-F]{2}");
@@ -184,24 +177,38 @@
             if (matcher.group(NUM_ELEMENTS) != null) {
                 numElements = Integer.parseInt(matcher.group(NUM_ELEMENTS));
             }
-<<<<<<< HEAD
 
             if ((transferSizeCode != null) && (dataType.getSizeCode() != transferSizeCode)) {
                 throw new PlcInvalidFieldException("Transfer size code '" + transferSizeCode +
                     "' doesn't match specified data type '" + dataType.name() + "'");
             }
-
-=======
+            if ((dataType != TransportSize.BOOL) && bitOffset != 0) {
+                throw new PlcInvalidFieldException("A bit offset other than 0 is only supported for type BOOL");
+            }
+
+            return new S7Field(dataType, memoryArea, (short) 0, byteOffset, bitOffset, numElements);
+        } else if ((matcher = DATA_BLOCK_STRING_ADDRESS_PATTERN.matcher(fieldString)).matches()) {
+            TransportSize dataType = TransportSize.STRING;
+            int stringLength = Integer.parseInt(matcher.group(STRING_LENGTH));
+            MemoryArea memoryArea = getMemoryAreaForShortName(matcher.group(MEMORY_AREA));
+            Short transferSizeCode = getSizeCode(matcher.group(TRANSFER_SIZE_CODE));
+            int byteOffset = checkByteOffset(Integer.parseInt(matcher.group(BYTE_OFFSET)));
+            byte bitOffset = 0;
+            if (matcher.group(BIT_OFFSET) != null) {
+                bitOffset = Byte.parseByte(matcher.group(BIT_OFFSET));
+            } else if (dataType == TransportSize.BOOL) {
+                throw new PlcInvalidFieldException("Expected bit offset for BOOL parameters.");
+            }
+            int numElements = 1;
+            if (matcher.group(NUM_ELEMENTS) != null) {
+                numElements = Integer.parseInt(matcher.group(NUM_ELEMENTS));
+            }
 
             if ((transferSizeCode != null) && (dataType.getSizeCode() != transferSizeCode)) {
                 throw new PlcInvalidFieldException("Transfer size code '" + transferSizeCode +
                     "' doesn't match specified data type '" + dataType.name() + "'");
             }
-            if ((dataType != TransportSize.BOOL) && bitOffset != 0) {
-                throw new PlcInvalidFieldException("A bit offset other than 0 is only supported for type BOOL");
-            }
-
->>>>>>> 9033ff87
+
             return new S7Field(dataType, memoryArea, (short) 0, byteOffset, bitOffset, numElements);
         } else if ((matcher = DATA_BLOCK_STRING_ADDRESS_PATTERN.matcher(fieldString)).matches()) {
             TransportSize dataType = TransportSize.STRING;
@@ -211,12 +218,6 @@
             int blockNumber = checkDatablockNumber(Integer.parseInt(matcher.group(BLOCK_NUMBER)));
             int byteOffset = checkByteOffset(Integer.parseInt(matcher.group(BYTE_OFFSET)));
             byte bitOffset = 0;
-<<<<<<< HEAD
-=======
-            if (matcher.group(BIT_OFFSET) != null) {
-                bitOffset = Byte.parseByte(matcher.group(BIT_OFFSET));
-            }
->>>>>>> 9033ff87
             int numElements = 1;
             if(matcher.group(NUM_ELEMENTS) != null) {
                 numElements = Integer.parseInt(matcher.group(NUM_ELEMENTS));
@@ -226,12 +227,6 @@
                 throw new PlcInvalidFieldException("Transfer size code '" + transferSizeCode +
                     "' doesn't match specified data type '" + dataType.name() + "'");
             }
-<<<<<<< HEAD
-=======
-            if (bitOffset != 0) {
-                throw new PlcInvalidFieldException("A bit offset other than 0 is only supported for type BOOL");
-            }
->>>>>>> 9033ff87
 
             return new S7StringField(dataType, memoryArea, blockNumber,
                 byteOffset, bitOffset, numElements, stringLength);
@@ -242,22 +237,10 @@
             int blockNumber = checkDatablockNumber(Integer.parseInt(matcher.group(BLOCK_NUMBER)));
             int byteOffset = checkByteOffset(Integer.parseInt(matcher.group(BYTE_OFFSET)));
             byte bitOffset = 0;
-<<<<<<< HEAD
-=======
-            if (matcher.group(BIT_OFFSET) != null) {
-                bitOffset = Byte.parseByte(matcher.group(BIT_OFFSET));
-            }
->>>>>>> 9033ff87
             int numElements = 1;
             if(matcher.group(NUM_ELEMENTS) != null) {
                 numElements = Integer.parseInt(matcher.group(NUM_ELEMENTS));
             }
-<<<<<<< HEAD
-=======
-            if (bitOffset != 0) {
-                throw new PlcInvalidFieldException("A bit offset other than 0 is only supported for type BOOL");
-            }
->>>>>>> 9033ff87
 
             return new S7StringField(dataType, memoryArea, blockNumber,
                 byteOffset, bitOffset, numElements, stringLength);
@@ -282,12 +265,6 @@
                 throw new PlcInvalidFieldException("Transfer size code '" + transferSizeCode +
                     "' doesn't match specified data type '" + dataType.name() + "'");
             }
-<<<<<<< HEAD
-=======
-            if ((dataType != TransportSize.BOOL) && bitOffset != 0) {
-                throw new PlcInvalidFieldException("A bit offset other than 0 is only supported for type BOOL");
-            }
->>>>>>> 9033ff87
 
             return new S7Field(dataType, memoryArea, blockNumber, byteOffset, bitOffset, numElements);
         } else if ((matcher = DATA_BLOCK_SHORT_PATTERN.matcher(fieldString)).matches()) {
@@ -306,13 +283,6 @@
                 numElements = Integer.parseInt(matcher.group(NUM_ELEMENTS));
             }
 
-<<<<<<< HEAD
-=======
-            if ((dataType != TransportSize.BOOL) && bitOffset != 0) {
-                throw new PlcInvalidFieldException("A bit offset other than 0 is only supported for type BOOL");
-            }
-
->>>>>>> 9033ff87
             return new S7Field(dataType, memoryArea, blockNumber, byteOffset, bitOffset, numElements);
         } else if (PLC_PROXY_ADDRESS_PATTERN.matcher(fieldString).matches()) {
             try {
