/*
 Licensed to the Apache Software Foundation (ASF) under one
 or more contributor license agreements.  See the NOTICE file
 distributed with this work for additional information
 regarding copyright ownership.  The ASF licenses this file
 to you under the Apache License, Version 2.0 (the
 "License"); you may not use this file except in compliance
 with the License.  You may obtain a copy of the License at

     http://www.apache.org/licenses/LICENSE-2.0

 Unless required by applicable law or agreed to in writing,
 software distributed under the License is distributed on an
 "AS IS" BASIS, WITHOUT WARRANTIES OR CONDITIONS OF ANY
 KIND, either express or implied.  See the License for the
 specific language governing permissions and limitations
 under the License.

 */
package org.apache.plc4x.java.opcua.connection;

import org.apache.commons.lang3.tuple.ImmutablePair;
import org.apache.commons.lang3.tuple.Pair;
import org.apache.plc4x.java.api.exceptions.PlcConnectionException;
import org.apache.plc4x.java.api.messages.*;
import org.apache.plc4x.java.api.model.PlcConsumerRegistration;
import org.apache.plc4x.java.api.model.PlcField;
import org.apache.plc4x.java.api.model.PlcSubscriptionHandle;
import org.apache.plc4x.java.api.types.PlcResponseCode;
import org.apache.plc4x.java.api.value.*;
import org.apache.plc4x.java.opcua.protocol.OpcuaField;
import org.apache.plc4x.java.opcua.protocol.OpcuaSubsriptionHandle;
import org.apache.plc4x.java.spi.messages.*;
import org.apache.plc4x.java.spi.model.SubscriptionPlcField;
import org.eclipse.milo.opcua.sdk.client.OpcUaClient;
import org.eclipse.milo.opcua.sdk.client.api.config.OpcUaClientConfig;
import org.eclipse.milo.opcua.sdk.client.api.identity.AnonymousProvider;
import org.eclipse.milo.opcua.sdk.client.api.identity.IdentityProvider;
import org.eclipse.milo.opcua.sdk.client.api.subscriptions.UaMonitoredItem;
import org.eclipse.milo.opcua.sdk.client.api.subscriptions.UaSubscription;
import org.eclipse.milo.opcua.stack.client.DiscoveryClient;
import org.eclipse.milo.opcua.stack.core.AttributeId;
import org.eclipse.milo.opcua.stack.core.Identifiers;
import org.eclipse.milo.opcua.stack.core.UaException;
import org.eclipse.milo.opcua.stack.core.security.SecurityPolicy;
import org.eclipse.milo.opcua.stack.core.types.builtin.*;
import org.eclipse.milo.opcua.stack.core.types.builtin.unsigned.UInteger;
import org.eclipse.milo.opcua.stack.core.types.builtin.unsigned.UShort;
import org.eclipse.milo.opcua.stack.core.types.enumerated.MonitoringMode;
import org.eclipse.milo.opcua.stack.core.types.enumerated.TimestampsToReturn;
import org.eclipse.milo.opcua.stack.core.types.structured.*;
import org.slf4j.Logger;
import org.slf4j.LoggerFactory;

import java.math.BigInteger;
import java.net.InetAddress;
import java.time.Duration;
import java.util.*;
import java.util.concurrent.CompletableFuture;
import java.util.concurrent.ExecutionException;
import java.util.concurrent.atomic.AtomicLong;
import java.util.function.BiConsumer;
import java.util.function.Consumer;
import java.util.function.Predicate;
import java.util.stream.Collectors;

import static org.eclipse.milo.opcua.stack.core.types.builtin.unsigned.Unsigned.uint;

/**
 * Corresponding implementaion for a TCP-based connection for an OPC UA server.
 * TODO: At the moment are just connections without any security mechanism possible
 * <p>
 * Created by Matthias Milan Strljic on 10.05.2019
 */
public class OpcuaTcpPlcConnection extends BaseOpcuaPlcConnection {

    private static final int OPCUA_DEFAULT_TCP_PORT = 4840;

    private static final Logger logger = LoggerFactory.getLogger(OpcuaTcpPlcConnection.class);
    private final AtomicLong clientHandles = new AtomicLong(1L);
    private InetAddress address;
    private int requestTimeout = 5000;
    private int port;
    private String params;
    private OpcUaClient client;
    private boolean isConnected = false;

    private OpcuaTcpPlcConnection(InetAddress address, String params, int requestTimeout) {
        this(address, OPCUA_DEFAULT_TCP_PORT, params, requestTimeout);
        logger.info("Configured OpcuaTcpPlcConnection with: host-name {}", address.getHostAddress());
    }

    private OpcuaTcpPlcConnection(InetAddress address, int port, String params, int requestTimeout) {
        this(params);
        logger.info("Configured OpcuaTcpPlcConnection with: host-name {}", address.getHostAddress());
        this.address = address;
        this.port = port;
        this.params = params;
        this.requestTimeout = requestTimeout;
    }

    private OpcuaTcpPlcConnection(String params) {
        super(params);
    }

    public static OpcuaTcpPlcConnection of(InetAddress address, String params, int requestTimeout) {
        return new OpcuaTcpPlcConnection(address, params, requestTimeout);
    }

    public static OpcuaTcpPlcConnection of(InetAddress address, int port, String params, int requestTimeout) {
        return new OpcuaTcpPlcConnection(address, port, params, requestTimeout);
    }

    public static PlcValue encodePlcValue(DataValue value) {
        NodeId typeNode = value.getValue().getDataType().get();
        Object objValue = value.getValue().getValue();

        if (typeNode.equals(Identifiers.Boolean)) {
            return new PlcBoolean((Boolean) objValue);
        /*} else if (typeNode.equals(Identifiers.ByteString)) {
            byte[] array = ((ByteString) objValue).bytes();
            Byte[] byteArry = new Byte[array.length];
            int counter = 0;
            for (byte bytie : array
            ) {
                byteArry[counter] = bytie;
                counter++;
            }
            return new DefaultByteArrayPlcValue(byteArry);*/
        } else if (typeNode.equals(Identifiers.Integer)) {
            return new PlcInteger((Integer) objValue);
        } else if (typeNode.equals(Identifiers.Int16)) {
            return new PlcInteger((Short) objValue);
        } else if (typeNode.equals(Identifiers.Int32)) {
            return new PlcInteger((Integer) objValue);
        } else if (typeNode.equals(Identifiers.Int64)) {
            return new PlcLong((Long) objValue);
        } else if (typeNode.equals(Identifiers.UInteger)) {
            return new PlcLong((Long) objValue);
        } else if (typeNode.equals(Identifiers.UInt16)) {
            return new PlcInteger(((UShort) objValue).intValue());
        } else if (typeNode.equals(Identifiers.UInt32)) {
            return new PlcLong(((UInteger) objValue).longValue());
        } else if (typeNode.equals(Identifiers.UInt64)) {
            return new PlcBigInteger(new BigInteger(objValue.toString()));
        } else if (typeNode.equals(Identifiers.Byte)) {
            return new PlcInteger(Short.valueOf(objValue.toString()));
        } else if (typeNode.equals(Identifiers.Float)) {
            return new PlcFloat((Float) objValue);
        } else if (typeNode.equals(Identifiers.Double)) {
            return new PlcDouble((Double) objValue);
        } else if (typeNode.equals(Identifiers.SByte)) {
            return new PlcInteger((Byte) objValue);
        } else {
            return new PlcString(objValue.toString());
        }

    }

    public InetAddress getRemoteAddress() {
        return address;
    }

    @Override
    public void connect() throws PlcConnectionException {
        List<EndpointDescription> endpoints = null;
        EndpointDescription endpoint = null;

        try {
            endpoints = DiscoveryClient.getEndpoints(getEndpointUrl(address, port, params)).get();
            //TODO Exception should be handeled better when the Discovery-API of Milo is stable
        } catch (Exception ex) {
            logger.info("Failed to discover Endpoint with enabled discovery. If the endpoint does not allow a correct discovery disable this option with the nDiscovery=true option. Failed Endpoint: {}", getEndpointUrl(address, port, params));

            // try the explicit discovery endpoint as well
            String discoveryUrl = getEndpointUrl(address, port, params);

            if (!discoveryUrl.endsWith("/")) {
                discoveryUrl += "/";
            }
            discoveryUrl += "discovery";

            logger.info("Trying explicit discovery URL: {}", discoveryUrl);
            try {
                endpoints = DiscoveryClient.getEndpoints(discoveryUrl).get();
            } catch (InterruptedException | ExecutionException e) {
                throw new PlcConnectionException("Unable to discover URL:" + discoveryUrl);
            }

        }
        endpoint = endpoints.stream()
            .filter(e -> e.getSecurityPolicyUri().equals(getSecurityPolicy().getUri()))
            .filter(endpointFilter())
            .findFirst()
            .orElseThrow(() -> new PlcConnectionException("No desired endpoints from"));

        if (this.skipDiscovery) {
            //ApplicationDescription applicationDescription = new ApplicationDescription();
            //endpoint = new EndpointDescription(address.getHostAddress(),applicationDescription , null, MessageSecurityMode.None, SecurityPolicy.None.getUri(), null , TransportProfile.TCP_UASC_UABINARY.getUri(), UByte.valueOf(0));// TODO hier machen wenn fertig
            ApplicationDescription currentAD = endpoint.getServer();
            ApplicationDescription withoutDiscoveryAD = new ApplicationDescription(
                currentAD.getApplicationUri(),
                currentAD.getProductUri(),
                currentAD.getApplicationName(),
                currentAD.getApplicationType(),
                currentAD.getGatewayServerUri(),
                currentAD.getDiscoveryProfileUri(),
                new String[0]);
            //try to replace the overhanded address
            //any error will result in the overhanded address of the client
            String newEndpointUrl = endpoint.getEndpointUrl(), prefix = "", suffix = "";
            String splitterPrefix = "://";
            String splitterSuffix = ":";
            String[] prefixSplit = newEndpointUrl.split(splitterPrefix);
            if (prefixSplit.length > 1) {
                String[] suffixSplit = prefixSplit[1].split(splitterSuffix);
                //reconstruct the uri
                newEndpointUrl = "";
                newEndpointUrl += prefixSplit[0] + splitterPrefix + address.getHostAddress();
                for (int suffixCounter = 1; suffixCounter < suffixSplit.length; suffixCounter++) {
                    newEndpointUrl += splitterSuffix + suffixSplit[suffixCounter];
                }
                // attach surounding prefix match
                for (int prefixCounter = 2; prefixCounter < prefixSplit.length; prefixCounter++) {
                    newEndpointUrl += splitterPrefix + prefixSplit[prefixCounter];
                }
            }

            EndpointDescription noDiscoverEndpoint = new EndpointDescription(
                newEndpointUrl,
                withoutDiscoveryAD,
                endpoint.getServerCertificate(),
                endpoint.getSecurityMode(),
                endpoint.getSecurityPolicyUri(),
                endpoint.getUserIdentityTokens(),
                endpoint.getTransportProfileUri(),
                endpoint.getSecurityLevel());
            endpoint = noDiscoverEndpoint;
        }


        OpcUaClientConfig config = OpcUaClientConfig.builder()
            .setApplicationName(LocalizedText.english("eclipse milo opc-ua client of the apache PLC4X:PLC4J project"))
            .setApplicationUri("urn:eclipse:milo:plc4x:client")
            .setEndpoint(endpoint)
            .setIdentityProvider(getIdentityProvider())
            .setRequestTimeout(UInteger.valueOf(requestTimeout))
            .build();

        try {
            this.client = OpcUaClient.create(config);
            this.client.connect().get();
            isConnected = true;
        } catch (UaException e) {
            isConnected = false;
            String message = (config == null) ? "NULL" : config.toString();
            throw new PlcConnectionException("The given input values are a not valid OPC UA connection configuration [CONFIG]: " + message);
        } catch (InterruptedException | ExecutionException e) {
            isConnected = false;
            throw new PlcConnectionException("Error while creation of the connection because of : " + e.getMessage());
        }
    }

    @Override
    public boolean isConnected() {
        return client != null && isConnected;
    }

    @Override
    public void close() throws Exception {
        if (client != null) {
            client.disconnect().get();
            isConnected = false;
        }
    }

    @Override
    public CompletableFuture<PlcSubscriptionResponse> subscribe(PlcSubscriptionRequest subscriptionRequest) {
        InternalPlcSubscriptionRequest internalPlcSubscriptionRequest = checkInternal(subscriptionRequest, InternalPlcSubscriptionRequest.class);
        CompletableFuture<PlcSubscriptionResponse> future = CompletableFuture.supplyAsync(() -> {
            Map<String, Pair<PlcResponseCode, PlcSubscriptionHandle>> responseItems = internalPlcSubscriptionRequest.getSubscriptionPlcFieldMap().entrySet().stream()
                .map(subscriptionPlcFieldEntry -> {
                    final String plcFieldName = subscriptionPlcFieldEntry.getKey();
                    final SubscriptionPlcField subscriptionPlcField = subscriptionPlcFieldEntry.getValue();
                    final OpcuaField field = (OpcuaField) Objects.requireNonNull(subscriptionPlcField.getPlcField());
                    long cycleTime = subscriptionPlcField.getDuration().orElse(Duration.ofSeconds(1)).toMillis();
                    NodeId idNode = generateNodeId(field);
                    ReadValueId readValueId = new ReadValueId(
                        idNode,
                        AttributeId.Value.uid(), null, QualifiedName.NULL_VALUE);
                    UInteger clientHandle = uint(clientHandles.getAndIncrement());

                    MonitoringParameters parameters = new MonitoringParameters(
                        clientHandle,
                        (double) cycleTime,     // sampling interval
                        null,       // filter, null means use default
                        uint(1),   // queue size
                        true        // discard oldest
                    );
                    MonitoringMode monitoringMode;
                    switch (subscriptionPlcField.getPlcSubscriptionType()) {
                        case CYCLIC:
                            monitoringMode = MonitoringMode.Sampling;
                            break;
                        case CHANGE_OF_STATE:
                            monitoringMode = MonitoringMode.Reporting;
                            break;
                        case EVENT:
                            monitoringMode = MonitoringMode.Reporting;
                            break;
                        default:
                            monitoringMode = MonitoringMode.Reporting;
                    }

                    PlcSubscriptionHandle subHandle = null;
                    PlcResponseCode responseCode = PlcResponseCode.ACCESS_DENIED;
                    try {
                        UaSubscription subscription = client.getSubscriptionManager().createSubscription(cycleTime).get();

                        MonitoredItemCreateRequest request = new MonitoredItemCreateRequest(
                            readValueId, monitoringMode, parameters);
                        List<MonitoredItemCreateRequest> requestList = new LinkedList<>();
                        requestList.add(request);
                        OpcuaSubsriptionHandle subsriptionHandle = new OpcuaSubsriptionHandle(plcFieldName, clientHandle);
                        BiConsumer<UaMonitoredItem, Integer> onItemCreated =
                            (item, id) -> item.setValueConsumer(subsriptionHandle::onSubscriptionValue);

                        List<UaMonitoredItem> items = subscription.createMonitoredItems(
                            TimestampsToReturn.Both,
                            requestList,
                            onItemCreated
                        ).get();

                        subHandle = subsriptionHandle;
                        responseCode = PlcResponseCode.OK;
                    } catch (InterruptedException | ExecutionException e) {
                        logger.warn("Unable to subscribe Elements because of: {}", e.getMessage());
                    }


                    return Pair.of(plcFieldName, Pair.of(responseCode, subHandle));
                })
                .collect(Collectors.toMap(Pair::getKey, Pair::getValue));
            return new DefaultPlcSubscriptionResponse(internalPlcSubscriptionRequest, responseItems);
        });

        return future;
    }

    @Override
    public CompletableFuture<PlcUnsubscriptionResponse> unsubscribe(PlcUnsubscriptionRequest unsubscriptionRequest) {
        InternalPlcUnsubscriptionRequest internalPlcUnsubscriptionRequest = checkInternal(unsubscriptionRequest, InternalPlcUnsubscriptionRequest.class);
        internalPlcUnsubscriptionRequest.getInternalPlcSubscriptionHandles().forEach(o -> {
            OpcuaSubsriptionHandle opcSubHandle = (OpcuaSubsriptionHandle) o;
            try {
                client.getSubscriptionManager().deleteSubscription(opcSubHandle.getClientHandle()).get();
            } catch (InterruptedException | ExecutionException e) {
                logger.warn("Unable to unsubscribe Elements because of: {}", e.getMessage());
            }
        });

        return null;
    }

    @Override
    public PlcConsumerRegistration register(Consumer<PlcSubscriptionEvent> consumer, Collection<PlcSubscriptionHandle> handles) {
        List<PlcConsumerRegistration> unregisters = new LinkedList<>();
        handles.forEach(plcSubscriptionHandle -> unregisters.add(plcSubscriptionHandle.register(consumer)));

        return () -> unregisters.forEach(PlcConsumerRegistration::unregister);
    }

    @Override
    public void unregister(PlcConsumerRegistration registration) {
        registration.unregister();
    }

    @Override
    public CompletableFuture<PlcReadResponse> read(PlcReadRequest readRequest) {
        CompletableFuture<PlcReadResponse> future = CompletableFuture.supplyAsync(() -> {
            readRequest.getFields();
            Map<String, Pair<PlcResponseCode, PlcValue>> fields = new HashMap<>();
            List<NodeId> readValueIds = new LinkedList<>();
            List<PlcField> readPLCValues = readRequest.getFields();
            for (PlcField field : readPLCValues) {
                NodeId idNode = generateNodeId((OpcuaField) field);
                readValueIds.add(idNode);
            }

            CompletableFuture<List<DataValue>> dataValueCompletableFuture = client.readValues(0.0, TimestampsToReturn.Both, readValueIds);
            List<DataValue> readValues = null;
            try {
                readValues = dataValueCompletableFuture.get();
            } catch (InterruptedException | ExecutionException e) {
                logger.warn("Unable to read Elements because of: {}", e.getMessage());
            }
            for (int counter = 0; counter < readValueIds.size(); counter++) {
                PlcResponseCode resultCode = PlcResponseCode.OK;
<<<<<<< HEAD
                PlcValue stringItem = null;
                if (readValues == null || readValues.size() <= counter || readValues.get(counter).getStatusCode()
                    != StatusCode.GOOD) {
=======
                BaseDefaultFieldItem stringItem = null;
                if (readValues == null || readValues.size() <= counter ||
                    !readValues.get(counter).getStatusCode().equals(StatusCode.GOOD)) {
>>>>>>> 9653debd
                    resultCode = PlcResponseCode.NOT_FOUND;
                } else {
                    stringItem = encodePlcValue(readValues.get(counter));

                }
                Pair<PlcResponseCode, PlcValue> newPair = new ImmutablePair<>(resultCode, stringItem);
                fields.put((String) readRequest.getFieldNames().toArray()[counter], newPair);


            }
            InternalPlcReadRequest internalPlcReadRequest = checkInternal(readRequest, InternalPlcReadRequest.class);
            return (PlcReadResponse) new DefaultPlcReadResponse(internalPlcReadRequest, fields);
        });


        return future;
    }


    @Override
    public CompletableFuture<PlcWriteResponse> write(PlcWriteRequest writeRequest) {
        CompletableFuture<PlcWriteResponse> future;
        future = CompletableFuture.supplyAsync(() -> {

            InternalPlcWriteRequest internalPlcWriteRequest = (InternalPlcWriteRequest) writeRequest;

            List<PlcField> writePLCValues = writeRequest.getFields();
            LinkedList<DataValue> values = new LinkedList<>();
            LinkedList<NodeId> ids = new LinkedList<>();
            LinkedList<String> names = new LinkedList<>();
            Map<String, PlcResponseCode> fieldResponse = new HashMap<>();
            for (String fieldName : writeRequest.getFieldNames()) {
                OpcuaField uaField = (OpcuaField) writeRequest.getField(fieldName);
                NodeId idNode = generateNodeId(uaField);
                Variant var = new Variant(internalPlcWriteRequest.getPlcValue(fieldName).getObject());
                DataValue value = new DataValue(var, null, null);
                ids.add(idNode);
                names.add(fieldName);
                values.add(value);
            }
            CompletableFuture<List<StatusCode>> opcRequest =
                client.writeValues(ids, values);
            List<StatusCode> statusCodes = null;
            try {
                statusCodes = opcRequest.get();
            } catch (InterruptedException | ExecutionException e) {
                statusCodes = new LinkedList<>();
                for (int counter = 0; counter < ids.size(); counter++) {
                    ((LinkedList<StatusCode>) statusCodes).push(StatusCode.BAD);
                }
            }

            for (int counter = 0; counter < names.size(); counter++) {
                PlcResponseCode resultCode;
                if (statusCodes != null && statusCodes.size() > counter) {
                    if (statusCodes.get(counter).isGood()) {
                        resultCode = PlcResponseCode.OK;
                    } else if (statusCodes.get(counter).isUncertain()) {
                        resultCode = PlcResponseCode.NOT_FOUND;
                    } else {
                        resultCode = PlcResponseCode.ACCESS_DENIED;
                    }
                } else {
                    resultCode = PlcResponseCode.ACCESS_DENIED;
                }
                fieldResponse.put(names.get(counter), resultCode);
            }
            InternalPlcWriteRequest internalPlcReadRequest = checkInternal(writeRequest, InternalPlcWriteRequest.class);
            PlcWriteResponse response = new DefaultPlcWriteResponse(internalPlcReadRequest, fieldResponse);
            return response;
        });


        return future;
    }


    private NodeId generateNodeId(OpcuaField uaField) {
        NodeId idNode = null;
        switch (uaField.getIdentifierType()) {
            case STRING_IDENTIFIER:
                idNode = new NodeId(uaField.getNamespace(), uaField.getIdentifier());
                break;
            case NUMBER_IDENTIFIER:
                idNode = new NodeId(uaField.getNamespace(), UInteger.valueOf(uaField.getIdentifier()));
                break;
            case GUID_IDENTIFIER:
                idNode = new NodeId(uaField.getNamespace(), UUID.fromString(uaField.getIdentifier()));
                break;
            case BINARY_IDENTIFIER:
                idNode = new NodeId(uaField.getNamespace(), new ByteString(uaField.getIdentifier().getBytes()));
                break;

            default:
                idNode = new NodeId(uaField.getNamespace(), uaField.getIdentifier());
        }

        return idNode;
    }

    private String getEndpointUrl(InetAddress address, Integer port, String params) {
        return "opc.tcp://" + address.getHostAddress() + ":" + port + "/" + params;
    }

    private Predicate<EndpointDescription> endpointFilter() {
        return e -> true;
    }

    private SecurityPolicy getSecurityPolicy() {
        return SecurityPolicy.None;
    }

    private IdentityProvider getIdentityProvider() {
        return new AnonymousProvider();
    }
}<|MERGE_RESOLUTION|>--- conflicted
+++ resolved
@@ -396,15 +396,9 @@
             }
             for (int counter = 0; counter < readValueIds.size(); counter++) {
                 PlcResponseCode resultCode = PlcResponseCode.OK;
-<<<<<<< HEAD
                 PlcValue stringItem = null;
-                if (readValues == null || readValues.size() <= counter || readValues.get(counter).getStatusCode()
-                    != StatusCode.GOOD) {
-=======
-                BaseDefaultFieldItem stringItem = null;
                 if (readValues == null || readValues.size() <= counter ||
                     !readValues.get(counter).getStatusCode().equals(StatusCode.GOOD)) {
->>>>>>> 9653debd
                     resultCode = PlcResponseCode.NOT_FOUND;
                 } else {
                     stringItem = encodePlcValue(readValues.get(counter));
