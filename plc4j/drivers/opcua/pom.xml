--- conflicted
+++ resolved
@@ -17,7 +17,8 @@
   specific language governing permissions and limitations
   under the License.
   -->
-<project xmlns="http://maven.apache.org/POM/4.0.0" xmlns:xsi="http://www.w3.org/2001/XMLSchema-instance" xsi:schemaLocation="http://maven.apache.org/POM/4.0.0 http://maven.apache.org/xsd/maven-4.0.0.xsd">
+<project xmlns:xsi="http://www.w3.org/2001/XMLSchema-instance" xmlns="http://maven.apache.org/POM/4.0.0"
+         xsi:schemaLocation="http://maven.apache.org/POM/4.0.0 http://maven.apache.org/xsd/maven-4.0.0.xsd">
 
   <modelVersion>4.0.0</modelVersion>
 
@@ -39,11 +40,7 @@
     </dependency>
     <dependency>
       <groupId>org.apache.plc4x</groupId>
-<<<<<<< HEAD
-      <artifactId>plc4j-protocol-driver-base</artifactId>
-=======
       <artifactId>plc4j-spi</artifactId>
->>>>>>> 7e01b5dd
       <version>0.7.0-SNAPSHOT</version>
     </dependency>
 
