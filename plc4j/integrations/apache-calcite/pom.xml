<?xml version="1.0" encoding="UTF-8"?>
<!--

  Licensed to the Apache Software Foundation (ASF) under one or more
  contributor license agreements.  See the NOTICE file distributed with
  this work for additional information regarding copyright ownership.
  The ASF licenses this file to You under the Apache License, Version 2.0
  (the "License"); you may not use this file except in compliance with
  the License.  You may obtain a copy of the License at

      http://www.apache.org/licenses/LICENSE-2.0

  Unless required by applicable law or agreed to in writing, software
  distributed under the License is distributed on an "AS IS" BASIS,
  WITHOUT WARRANTIES OR CONDITIONS OF ANY KIND, either express or implied.
  See the License for the specific language governing permissions and
  limitations under the License.

-->

<project xmlns="http://maven.apache.org/POM/4.0.0" xmlns:xsi="http://www.w3.org/2001/XMLSchema-instance" xsi:schemaLocation="http://maven.apache.org/POM/4.0.0 http://maven.apache.org/xsd/maven-4.0.0.xsd">
  <parent>
    <groupId>org.apache.plc4x</groupId>
    <artifactId>plc4j-integrations</artifactId>
<<<<<<< HEAD
    <version>0.4.0</version>
=======
    <version>0.6.0</version>
>>>>>>> d58c4d58
  </parent>
  <modelVersion>4.0.0</modelVersion>

  <artifactId>plc4j-apache-calcite</artifactId>

  <name>PLC4J: Integrations: Apache Calcite</name>

  <properties>
    <calcite-core.version>1.21.0</calcite-core.version>
  </properties>

  <dependencies>
    <dependency>
      <groupId>org.apache.calcite</groupId>
      <artifactId>calcite-core</artifactId>
      <version>${calcite-core.version}</version>
    </dependency>
    <dependency>
      <groupId>org.apache.calcite</groupId>
      <artifactId>calcite-linq4j</artifactId>
      <version>${calcite-core.version}</version>
    </dependency>
    <dependency>
      <groupId>org.apache.commons</groupId>
      <artifactId>commons-lang3</artifactId>
    </dependency>
    <dependency>
      <groupId>org.apache.plc4x</groupId>
      <artifactId>plc4j-api</artifactId>
<<<<<<< HEAD
      <version>0.4.0</version>
=======
      <version>0.6.0</version>
>>>>>>> d58c4d58
      <scope>compile</scope>
    </dependency>
    <dependency>
      <groupId>org.apache.plc4x</groupId>
      <artifactId>plc4j-scraper</artifactId>
<<<<<<< HEAD
      <version>0.4.0</version>
=======
      <version>0.6.0</version>
>>>>>>> d58c4d58
      <scope>compile</scope>
    </dependency>
    <dependency>
      <groupId>org.apache.plc4x</groupId>
      <artifactId>plc4j-driver-simulated</artifactId>
<<<<<<< HEAD
      <version>0.4.0</version>
=======
      <version>0.6.0</version>
>>>>>>> d58c4d58
      <!--<scope>test</scope>-->
    </dependency>
  </dependencies>

  <dependencyManagement>
    <dependencies>
      <dependency>
        <groupId>com.google.protobuf</groupId>
        <artifactId>protobuf-java</artifactId>
        <version>3.6.1</version>
      </dependency>
    </dependencies>
  </dependencyManagement>

  <build>
    <plugins>
      <plugin>
        <groupId>org.apache.maven.plugins</groupId>
        <artifactId>maven-dependency-plugin</artifactId>
        <configuration>
          <usedDependencies>
            <usedDependency>org.apache.plc4x:plc4j-driver-simulated</usedDependency>
          </usedDependencies>
        </configuration>
      </plugin>
    </plugins>
  </build>


</project><|MERGE_RESOLUTION|>--- conflicted
+++ resolved
@@ -22,11 +22,7 @@
   <parent>
     <groupId>org.apache.plc4x</groupId>
     <artifactId>plc4j-integrations</artifactId>
-<<<<<<< HEAD
-    <version>0.4.0</version>
-=======
     <version>0.6.0</version>
->>>>>>> d58c4d58
   </parent>
   <modelVersion>4.0.0</modelVersion>
 
@@ -56,31 +52,19 @@
     <dependency>
       <groupId>org.apache.plc4x</groupId>
       <artifactId>plc4j-api</artifactId>
-<<<<<<< HEAD
-      <version>0.4.0</version>
-=======
       <version>0.6.0</version>
->>>>>>> d58c4d58
       <scope>compile</scope>
     </dependency>
     <dependency>
       <groupId>org.apache.plc4x</groupId>
       <artifactId>plc4j-scraper</artifactId>
-<<<<<<< HEAD
-      <version>0.4.0</version>
-=======
       <version>0.6.0</version>
->>>>>>> d58c4d58
       <scope>compile</scope>
     </dependency>
     <dependency>
       <groupId>org.apache.plc4x</groupId>
       <artifactId>plc4j-driver-simulated</artifactId>
-<<<<<<< HEAD
-      <version>0.4.0</version>
-=======
       <version>0.6.0</version>
->>>>>>> d58c4d58
       <!--<scope>test</scope>-->
     </dependency>
   </dependencies>
