--- conflicted
+++ resolved
@@ -23,11 +23,7 @@
   <parent>
     <groupId>org.apache.plc4x</groupId>
     <artifactId>plc4j-integrations</artifactId>
-<<<<<<< HEAD
-    <version>0.6.0</version>
-=======
     <version>0.7.0</version>
->>>>>>> a936a9fe
   </parent>
 
   <artifactId>plc4j-logstash-plugin</artifactId>
@@ -215,51 +211,30 @@
     <dependency>
       <groupId>org.apache.plc4x</groupId>
       <artifactId>plc4j-api</artifactId>
-<<<<<<< HEAD
-      <version>0.6.0</version>
-=======
-      <version>0.7.0</version>
->>>>>>> a936a9fe
+      <version>0.7.0</version>
     </dependency>
     <dependency>
       <groupId>org.apache.plc4x</groupId>
       <artifactId>plc4j-connection-pool</artifactId>
-<<<<<<< HEAD
-      <version>0.6.0</version>
-=======
-      <version>0.7.0</version>
->>>>>>> a936a9fe
+      <version>0.7.0</version>
     </dependency>
     <dependency>
       <groupId>org.apache.plc4x</groupId>
       <artifactId>plc4j-scraper</artifactId>
-<<<<<<< HEAD
-      <version>0.6.0</version>
-=======
-      <version>0.7.0</version>
->>>>>>> a936a9fe
+      <version>0.7.0</version>
     </dependency>
     <dependency>
       <groupId>org.apache.plc4x</groupId>
       <artifactId>plc4x-tools-logstash-core</artifactId>
-<<<<<<< HEAD
-      <version>0.6.0</version>
-=======
-      <version>0.7.0</version>
->>>>>>> a936a9fe
+      <version>0.7.0</version>
       <classifier>${logstash.version}</classifier>
     </dependency>
 
     <!-- Include all drivers -->
     <dependency>
       <groupId>org.apache.plc4x</groupId>
-<<<<<<< HEAD
-      <artifactId>plc4j-driver-ads</artifactId>
-      <version>0.6.0</version>
-=======
       <artifactId>plc4j-driver-ab-eth</artifactId>
       <version>0.7.0</version>
->>>>>>> a936a9fe
       <scope>runtime</scope>
     </dependency>
     <!--dependency>
@@ -276,53 +251,32 @@
       </dependency-->
     <dependency>
       <groupId>org.apache.plc4x</groupId>
-<<<<<<< HEAD
-      <artifactId>plc4j-driver-ethernet-ip</artifactId>
-      <version>0.6.0</version>
-=======
       <artifactId>plc4j-driver-knxnetip</artifactId>
       <version>0.7.0</version>
->>>>>>> a936a9fe
       <scope>runtime</scope>
     </dependency>
     <dependency>
       <groupId>org.apache.plc4x</groupId>
       <artifactId>plc4j-driver-modbus</artifactId>
-<<<<<<< HEAD
-      <version>0.6.0</version>
-=======
-      <version>0.7.0</version>
->>>>>>> a936a9fe
+      <version>0.7.0</version>
       <scope>runtime</scope>
     </dependency>
     <dependency>
       <groupId>org.apache.plc4x</groupId>
       <artifactId>plc4j-driver-opcua</artifactId>
-<<<<<<< HEAD
-      <version>0.6.0</version>
-=======
-      <version>0.7.0</version>
->>>>>>> a936a9fe
+      <version>0.7.0</version>
       <scope>runtime</scope>
     </dependency>
     <dependency>
       <groupId>org.apache.plc4x</groupId>
       <artifactId>plc4j-driver-s7</artifactId>
-<<<<<<< HEAD
-      <version>0.6.0</version>
-=======
-      <version>0.7.0</version>
->>>>>>> a936a9fe
+      <version>0.7.0</version>
       <scope>runtime</scope>
     </dependency>
     <dependency>
       <groupId>org.apache.plc4x</groupId>
       <artifactId>plc4j-driver-simulated</artifactId>
-<<<<<<< HEAD
-      <version>0.6.0</version>
-=======
-      <version>0.7.0</version>
->>>>>>> a936a9fe
+      <version>0.7.0</version>
       <scope>runtime</scope>
     </dependency>
   </dependencies>
