<?xml version="1.0" encoding="UTF-8"?>
<!--

  Licensed to the Apache Software Foundation (ASF) under one or more
  contributor license agreements.  See the NOTICE file distributed with
  this work for additional information regarding copyright ownership.
  The ASF licenses this file to You under the Apache License, Version 2.0
  (the "License"); you may not use this file except in compliance with
  the License.  You may obtain a copy of the License at

      http://www.apache.org/licenses/LICENSE-2.0

  Unless required by applicable law or agreed to in writing, software
  distributed under the License is distributed on an "AS IS" BASIS,
  WITHOUT WARRANTIES OR CONDITIONS OF ANY KIND, either express or implied.
  See the License for the specific language governing permissions and
  limitations under the License.

-->
<project xmlns="http://maven.apache.org/POM/4.0.0" xmlns:xsi="http://www.w3.org/2001/XMLSchema-instance" xsi:schemaLocation="http://maven.apache.org/POM/4.0.0 http://maven.apache.org/xsd/maven-4.0.0.xsd">

  <modelVersion>4.0.0</modelVersion>

  <parent>
    <groupId>org.apache.plc4x</groupId>
    <artifactId>plc4j-protocols</artifactId>
    <version>0.7.0-SNAPSHOT</version>
  </parent>

  <artifactId>plc4j-protocol-s7</artifactId>
  <name>PLC4J: Protocol: S7</name>
  <description>Implementation of the S7 Protocol layer.</description>

  <dependencies>
    <dependency>
      <groupId>org.apache.plc4x</groupId>
      <artifactId>plc4j-api</artifactId>
      <version>0.7.0-SNAPSHOT</version>
    </dependency>
    <dependency>
      <groupId>org.apache.plc4x</groupId>
<<<<<<< HEAD
      <artifactId>plc4j-protocol-driver-base</artifactId>
=======
      <artifactId>plc4j-spi</artifactId>
>>>>>>> 7e01b5dd
      <version>0.7.0-SNAPSHOT</version>
    </dependency>

    <dependency>
      <groupId>org.apache.plc4x</groupId>
      <artifactId>plc4j-protocol-iso-tp</artifactId>
      <version>0.7.0-SNAPSHOT</version>
    </dependency>

    <dependency>
      <groupId>io.netty</groupId>
      <artifactId>netty-buffer</artifactId>
    </dependency>
    <dependency>
      <groupId>io.netty</groupId>
      <artifactId>netty-common</artifactId>
    </dependency>
    <dependency>
      <groupId>io.netty</groupId>
      <artifactId>netty-transport</artifactId>
    </dependency>
    <dependency>
      <groupId>io.netty</groupId>
      <artifactId>netty-codec</artifactId>
    </dependency>

    <dependency>
      <groupId>org.apache.commons</groupId>
      <artifactId>commons-lang3</artifactId>
    </dependency>

    <dependency>
      <groupId>commons-io</groupId>
      <artifactId>commons-io</artifactId>
      <scope>test</scope>
    </dependency>
    <dependency>
      <groupId>org.mockito</groupId>
      <artifactId>mockito-core</artifactId>
      <scope>test</scope>
    </dependency>

    <dependency>
      <groupId>org.spockframework</groupId>
      <artifactId>spock-core</artifactId>
      <scope>test</scope>
    </dependency>
    <dependency>
      <groupId>com.athaydes</groupId>
      <artifactId>spock-reports</artifactId>
      <scope>test</scope>
    </dependency>

    <dependency>
      <groupId>org.apache.plc4x</groupId>
      <artifactId>plc4j-utils-test-utils</artifactId>
      <version>0.7.0-SNAPSHOT</version>
      <scope>test</scope>
    </dependency>
  </dependencies>

</project><|MERGE_RESOLUTION|>--- conflicted
+++ resolved
@@ -39,11 +39,7 @@
     </dependency>
     <dependency>
       <groupId>org.apache.plc4x</groupId>
-<<<<<<< HEAD
-      <artifactId>plc4j-protocol-driver-base</artifactId>
-=======
       <artifactId>plc4j-spi</artifactId>
->>>>>>> 7e01b5dd
       <version>0.7.0-SNAPSHOT</version>
     </dependency>
 
