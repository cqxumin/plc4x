--- conflicted
+++ resolved
@@ -65,12 +65,9 @@
 public class TriggeredScraperImpl implements Scraper, TriggeredScraperImplMBean {
 
     private static final Logger LOGGER = LoggerFactory.getLogger(TriggeredScraperImpl.class);
-<<<<<<< HEAD
     public static final String MX_DOMAIN = "org.apache.plc4x.java";
 
-=======
     private static final int DEFAULT_FUTURE_TIME_OUT = 2000;
->>>>>>> 6ba3f5c3
 
     private final ScheduledExecutorService scheduler = Executors.newScheduledThreadPool(10,
         new BasicThreadFactory.Builder()
@@ -164,6 +161,14 @@
         });
     }
 
+
+    public TriggeredScraperImpl(ResultHandler resultHandler, PlcDriverManager driverManager, List<ScrapeJob> jobs) {
+        this.resultHandler = resultHandler;
+        Validate.notEmpty(jobs);
+        this.driverManager = driverManager;
+        this.jobs = jobs;
+    }
+
     /**
      * Start the scraping.
      */
@@ -172,40 +177,6 @@
     public void start() {
         // Schedule all jobs
         LOGGER.info("Starting jobs...");
-<<<<<<< HEAD
-        jobs.stream()
-            .flatMap(job -> job.getSourceConnections().entrySet().stream()
-                .map(entry -> Triple.of(job, entry.getKey(), entry.getValue()))
-            )
-            .forEach(
-                tuple -> {
-                    LOGGER.debug("Register task for job {} for conn {} ({}) at rate {} ms",
-                        tuple.getLeft().getJobName(), tuple.getMiddle(), tuple.getRight(), tuple.getLeft().getScrapeRate());
-                    TriggeredScraperTask task =
-                        null;
-                    try {
-                        task = new TriggeredScraperTask(driverManager,
-                            tuple.getLeft().getJobName(),
-                            tuple.getMiddle(),
-                            tuple.getRight(),
-                            tuple.getLeft().getFields(),
-                            1_000,
-                            executorService,
-                            resultHandler,
-                            (TriggeredScrapeJobImpl) tuple.getLeft());
-                        // Register task mxbean
-                        registerTaskMBean(task);
-                        // Add task to internal list
-                        tasks.put(tuple.getLeft(), task);
-                        ScheduledFuture<?> future = scheduler.scheduleAtFixedRate(task,
-                            0, tuple.getLeft().getScrapeRate(), TimeUnit.MILLISECONDS);
-
-                        // Store the handle for stopping, etc.
-                        futures.put(task, future);
-                    } catch (ScraperException e) {
-                        LOGGER.warn("Error executing the job {} for conn {} ({}) at rate {} ms",tuple.getLeft().getJobName(), tuple.getMiddle(), tuple.getRight(), tuple.getLeft().getScrapeRate(),e);
-                    }
-=======
         //start iterating over all available jobs
         for(ScrapeJob job:jobs){
             //iterate over all source the jobs shall performed on
@@ -230,10 +201,10 @@
                         resultHandler,
                         (TriggeredScrapeJobImpl) job,
                         triggerCollector);
->>>>>>> 6ba3f5c3
 
                     // Add task to internal list
                     LOGGER.info("Task {} added to scheduling", triggeredScraperTask);
+                    registerTaskMBean(task);
                     tasks.put(job, triggeredScraperTask);
                     ScheduledFuture<?> future = scheduler.scheduleAtFixedRate(triggeredScraperTask, 0, job.getScrapeRate(), TimeUnit.MILLISECONDS);
 
@@ -272,7 +243,6 @@
             LOGGER.debug("Unable to register Task as MBean", e);
         }
     }
-
 
     @Override
     public void stop() {
