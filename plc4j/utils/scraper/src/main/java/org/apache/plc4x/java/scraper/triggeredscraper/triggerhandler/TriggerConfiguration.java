--- conflicted
+++ resolved
@@ -35,7 +35,7 @@
  */
 //ToDo: Improve structure to make it more generic --> PLC4X-89
 public class TriggerConfiguration{
-    private static final Logger LOGGER = LoggerFactory.getLogger(TriggerConfiguration.class);
+    private static final Logger logger = LoggerFactory.getLogger(TriggerConfiguration.class);
 
     private static final String S_7_TRIGGER_VAR = "S7_TRIGGER_VAR";
     private static final String SCHEDULED = "SCHEDULED";
@@ -44,7 +44,6 @@
 
     private static final Pattern TRIGGER_STRATEGY_PATTERN =
         Pattern.compile("\\((?<strategy>[A-Z_0-9]+),(?<scheduledInterval>\\d+)(,(\\((?<triggerVar>\\S+)\\))((?<comp>[!=<>]{1,2}))(\\((?<compVar>[a-z0-9.\\-]+)\\)))?\\)");
-
 
     private final TriggerType triggerType;
     private final Long scrapeInterval;
@@ -55,8 +54,6 @@
 
     private final Object compareValue;
     private final PlcField plcField;
-
-
 
     /**
      * default constructor when an S7Field should be used for triggering
@@ -78,13 +75,10 @@
         if(this.triggerType.equals(TriggerType.S7_TRIGGER_VAR)) {
             //test for valid field-connection string, on exception quit job and return message to user
             try {
+                // TODO: PLC4X-106 - Make the Scraper not depend on S7 directly
                 this.plcField = S7Field.of(triggerVariable);
             } catch (PlcInvalidFieldException e) {
-<<<<<<< HEAD
-                LOGGER.debug(e.getMessage(), e);
-=======
                 logger.debug(e.getMessage(), e);
->>>>>>> 22d573ec
                 String exceptionMessage = String.format("Invalid trigger Field for Job %s: %s", triggeredScrapeJobImpl.getJobName(), triggerVariable);
                 throw new ScraperException(exceptionMessage);
             }
@@ -116,7 +110,6 @@
         this.compareValue = null;
         this.plcField = null;
         this.comparatorType = null;
-
     }
 
     /**
@@ -291,7 +284,7 @@
                 return Double.parseDouble(compareValue);
             }
             catch (Exception e){
-                LOGGER.debug(e.getMessage(), e);
+                logger.debug(e.getMessage(), e);
                 String exceptionMessage = String.format("No valid compare Value at DataType Numeric for trigger for Job %s: %s",triggeredScrapeJobImpl.getJobName(),compareValue);
                 throw new ScraperException(exceptionMessage);
             }
@@ -314,7 +307,7 @@
             String strat = matcher.group("strategy");
             String scheduledMs = matcher.group("scheduledInterval");
 
-            LOGGER.debug("Strategy: {}, scheduled ms: {}",strat,scheduledMs);
+            logger.debug("Strategy: {}, scheduled ms: {}",strat,scheduledMs);
 
             String triggerVar = matcher.group("triggerVar");
             String comparatorString = matcher.group("comp");
@@ -342,7 +335,7 @@
 
     private void handleException(Exception e){
         //push up if needed
-        LOGGER.debug("Exception: ", e);
+        logger.debug("Exception: ", e);
     }
 
     TriggerType getTriggerType() {
