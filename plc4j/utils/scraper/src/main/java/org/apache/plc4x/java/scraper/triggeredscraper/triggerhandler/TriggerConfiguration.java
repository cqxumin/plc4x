--- conflicted
+++ resolved
@@ -79,17 +79,6 @@
 
         if(this.triggerType.equals(TriggerType.S7_TRIGGER_VAR)) {
             //test for valid field-connection string, on exception quit job and return message to user
-<<<<<<< HEAD
-            try {
-                // TODO: PLC4X-106 - Make the Scraper not depend on S7 directly
-                // TODO: This should fetch the Field from the PLC Connection
-                this.plcField = S7Field.of(triggerVariable);
-            } catch (PlcInvalidFieldException e) {
-                logger.debug(e.getMessage(), e);
-                String exceptionMessage = String.format("Invalid trigger Field for Job %s: %s", triggeredScrapeJobImpl.getJobName(), triggerVariable);
-                throw new ScraperException(exceptionMessage);
-            }
-=======
 
                 if(this.triggerElementList.isEmpty()){
                     exceptionMessage = String.format("No items in trigger List for trigger-type S7_TRIGGER_VAR for Job !", triggeredScrapeJobImpl.getJobName());
@@ -97,7 +86,6 @@
                 }
                 checkTriggerVarList();
 
->>>>>>> 6ba3f5c3
             //ToDo add more and other trigger
         }
         else{
