--- conflicted
+++ resolved
@@ -23,11 +23,7 @@
   <parent>
     <artifactId>examples</artifactId>
     <groupId>org.apache.plc4x.examples</groupId>
-<<<<<<< HEAD
-    <version>0.2.0</version>
-=======
     <version>0.3.0</version>
->>>>>>> ed21ab16
   </parent>
 
   <artifactId>hello-cloud-azure</artifactId>
@@ -41,16 +37,7 @@
     <dependency>
       <groupId>org.apache.plc4x</groupId>
       <artifactId>plc4j-api</artifactId>
-<<<<<<< HEAD
-      <version>0.2.0</version>
-    </dependency>
-    <dependency>
-      <groupId>org.apache.plc4x</groupId>
-      <artifactId>plc4j-core</artifactId>
-      <version>0.2.0</version>
-=======
       <version>0.3.0</version>
->>>>>>> ed21ab16
     </dependency>
 
     <dependency>
@@ -67,13 +54,8 @@
 
     <dependency>
       <groupId>org.apache.plc4x</groupId>
-<<<<<<< HEAD
-      <artifactId>plc4j-protocol-s7</artifactId>
-      <version>0.2.0</version>
-=======
       <artifactId>plc4j-driver-s7</artifactId>
       <version>0.3.0</version>
->>>>>>> ed21ab16
       <scope>runtime</scope>
     </dependency>
   </dependencies>
